<<<<<<< HEAD
/*
 * This file is part of Cleanflight.
 *
 * Cleanflight is free software: you can redistribute it and/or modify
 * it under the terms of the GNU General Public License as published by
 * the Free Software Foundation, either version 3 of the License, or
 * (at your option) any later version.
 *
 * Cleanflight is distributed in the hope that it will be useful,
 * but WITHOUT ANY WARRANTY; without even the implied warranty of
 * MERCHANTABILITY or FITNESS FOR A PARTICULAR PURPOSE.  See the
 * GNU General Public License for more details.
 *
 * You should have received a copy of the GNU General Public License
 * along with Cleanflight.  If not, see <http://www.gnu.org/licenses/>.
 */

// Inertial Measurement Unit (IMU)

#include <stdbool.h>
#include <stdint.h>
#include <math.h>

#include "common/maths.h"

#include <platform.h>

#include "common/axis.h"
#include "flight/flight.h"

#include "drivers/system.h"

#include "sensors/sensors.h"
#include "drivers/accgyro.h"
#include "sensors/gyro.h"
#include "sensors/compass.h"
#include "sensors/acceleration.h"
#include "sensors/barometer.h"
#include "sensors/sonar.h"

#include "config/runtime_config.h"

#include "flight/mixer.h"
#include "flight/imu.h"

extern int16_t debug[4];

int16_t gyroADC[XYZ_AXIS_COUNT], accADC[XYZ_AXIS_COUNT], accSmooth[XYZ_AXIS_COUNT];
int32_t accSum[XYZ_AXIS_COUNT];

uint32_t accTimeSum = 0;        // keep track for integration of acc
int accSumCount = 0;
float accVelScale;

int16_t smallAngle = 0;

int32_t EstAlt;                // in cm
int32_t AltHold;
int32_t setVelocity = 0;
uint8_t velocityControl = 0;
int32_t errorVelocityI = 0;

int32_t vario = 0;                      // variometer in cm/s

float throttleAngleScale;
float fc_acc;

int32_t BaroPID = 0;

float magneticDeclination = 0.0f;       // calculated at startup from config
float gyroScaleRad;

// **************
// gyro+acc IMU
// **************
int16_t gyroData[FLIGHT_DYNAMICS_INDEX_COUNT] = { 0, 0, 0 };
int16_t gyroZero[FLIGHT_DYNAMICS_INDEX_COUNT] = { 0, 0, 0 };

rollAndPitchInclination_t inclination = { { 0, 0 } };     // absolute angle inclination in multiple of 0.1 degree    180 deg = 1800
float anglerad[2] = { 0.0f, 0.0f };    // absolute angle inclination in radians

static void getEstimatedAttitude(void);

imuRuntimeConfig_t *imuRuntimeConfig;
pidProfile_t *pidProfile;
barometerConfig_t *barometerConfig;
accDeadband_t *accDeadband;

void configureImu(imuRuntimeConfig_t *initialImuRuntimeConfig, pidProfile_t *initialPidProfile, barometerConfig_t *intialBarometerConfig, accDeadband_t *initialAccDeadband)
{
    imuRuntimeConfig = initialImuRuntimeConfig;
    pidProfile = initialPidProfile;
    barometerConfig = intialBarometerConfig;
    accDeadband = initialAccDeadband;
}

void imuInit()
{
    smallAngle = lrintf(acc_1G * cosf(RAD * imuRuntimeConfig->small_angle));
    accVelScale = 9.80665f / acc_1G / 10000.0f;
    gyroScaleRad = gyro.scale * (M_PI / 180.0f) * 0.000001f;
}

void calculateThrottleAngleScale(uint16_t throttle_correction_angle)
{
    throttleAngleScale = (1800.0f / M_PI) * (900.0f / throttle_correction_angle);
}

void calculateAccZLowPassFilterRCTimeConstant(float accz_lpf_cutoff)
{
    fc_acc = 0.5f / (M_PI * accz_lpf_cutoff); // calculate RC time constant used in the accZ lpf
}

void computeIMU(rollAndPitchTrims_t *accelerometerTrims, uint8_t mixerConfiguration)
{
    static int16_t gyroYawSmooth = 0;

    gyroGetADC();
    if (sensors(SENSOR_ACC)) {
        updateAccelerationReadings(accelerometerTrims);
        getEstimatedAttitude();
    } else {
        accADC[X] = 0;
        accADC[Y] = 0;
        accADC[Z] = 0;
    }

    gyroData[FD_ROLL] = gyroADC[FD_ROLL];
    gyroData[FD_PITCH] = gyroADC[FD_PITCH];

    if (mixerConfiguration == MULTITYPE_TRI) {
        gyroData[FD_YAW] = (gyroYawSmooth * 2 + gyroADC[FD_YAW]) / 3;
        gyroYawSmooth = gyroData[FD_YAW];
    } else {
        gyroData[FD_YAW] = gyroADC[FD_YAW];
    }
}

// **************************************************
// Simplified IMU based on "Complementary Filter"
// Inspired by http://starlino.com/imu_guide.html
//
// adapted by ziss_dm : http://www.multiwii.com/forum/viewtopic.php?f=8&t=198
//
// The following ideas was used in this project:
// 1) Rotation matrix: http://en.wikipedia.org/wiki/Rotation_matrix
//
// Currently Magnetometer uses separate CF which is used only
// for heading approximation.
//
// **************************************************


t_fp_vector EstG;

// Normalize a vector
void normalizeV(struct fp_vector *src, struct fp_vector *dest)
{
    float length;

    length = sqrtf(src->X * src->X + src->Y * src->Y + src->Z * src->Z);
    if (length != 0) {
        dest->X = src->X / length;
        dest->Y = src->Y / length;
        dest->Z = src->Z / length;
    }
}

// Rotate Estimated vector(s) with small angle approximation, according to the gyro data
void rotateV(struct fp_vector *v, fp_angles_t *delta)
{
    struct fp_vector v_tmp = *v;

    // This does a  "proper" matrix rotation using gyro deltas without small-angle approximation
    float mat[3][3];
    float cosx, sinx, cosy, siny, cosz, sinz;
    float coszcosx, sinzcosx, coszsinx, sinzsinx;

    cosx = cosf(delta->angles.roll);
    sinx = sinf(delta->angles.roll);
    cosy = cosf(delta->angles.pitch);
    siny = sinf(delta->angles.pitch);
    cosz = cosf(delta->angles.yaw);
    sinz = sinf(delta->angles.yaw);

    coszcosx = cosz * cosx;
    sinzcosx = sinz * cosx;
    coszsinx = sinx * cosz;
    sinzsinx = sinx * sinz;

    mat[0][0] = cosz * cosy;
    mat[0][1] = -cosy * sinz;
    mat[0][2] = siny;
    mat[1][0] = sinzcosx + (coszsinx * siny);
    mat[1][1] = coszcosx - (sinzsinx * siny);
    mat[1][2] = -sinx * cosy;
    mat[2][0] = (sinzsinx) - (coszcosx * siny);
    mat[2][1] = (coszsinx) + (sinzcosx * siny);
    mat[2][2] = cosy * cosx;

    v->X = v_tmp.X * mat[0][0] + v_tmp.Y * mat[1][0] + v_tmp.Z * mat[2][0];
    v->Y = v_tmp.X * mat[0][1] + v_tmp.Y * mat[1][1] + v_tmp.Z * mat[2][1];
    v->Z = v_tmp.X * mat[0][2] + v_tmp.Y * mat[1][2] + v_tmp.Z * mat[2][2];
}

int32_t applyDeadband(int32_t value, int32_t deadband)
{
    if (abs(value) < deadband) {
        value = 0;
    } else if (value > 0) {
        value -= deadband;
    } else if (value < 0) {
        value += deadband;
    }
    return value;
}

// rotate acc into Earth frame and calculate acceleration in it
void acc_calc(uint32_t deltaT)
{
    static int32_t accZoffset = 0;
    static float accz_smooth = 0;
    float dT;
    fp_angles_t rpy;
    t_fp_vector accel_ned;

    // deltaT is measured in us ticks
    dT = (float)deltaT * 1e-6f;

    // the accel values have to be rotated into the earth frame
    rpy.angles.roll = -(float)anglerad[AI_ROLL];
    rpy.angles.pitch = -(float)anglerad[AI_PITCH];
    rpy.angles.yaw = -(float)heading * RAD;

    accel_ned.V.X = accSmooth[0];
    accel_ned.V.Y = accSmooth[1];
    accel_ned.V.Z = accSmooth[2];

    rotateV(&accel_ned.V, &rpy);

    if (imuRuntimeConfig->acc_unarmedcal == 1) {
        if (!ARMING_FLAG(ARMED)) {
            accZoffset -= accZoffset / 64;
            accZoffset += accel_ned.V.Z;
        }
        accel_ned.V.Z -= accZoffset / 64;  // compensate for gravitation on z-axis
    } else
        accel_ned.V.Z -= acc_1G;

    accz_smooth = accz_smooth + (dT / (fc_acc + dT)) * (accel_ned.V.Z - accz_smooth); // low pass filter

    // apply Deadband to reduce integration drift and vibration influence
    accSum[X] += applyDeadband(lrintf(accel_ned.V.X), accDeadband->xy);
    accSum[Y] += applyDeadband(lrintf(accel_ned.V.Y), accDeadband->xy);
    accSum[Z] += applyDeadband(lrintf(accz_smooth), accDeadband->z);

    // sum up Values for later integration to get velocity and distance
    accTimeSum += deltaT;
    accSumCount++;
}

void accSum_reset(void)
{
    accSum[0] = 0;
    accSum[1] = 0;
    accSum[2] = 0;
    accSumCount = 0;
    accTimeSum = 0;
}

// baseflight calculation by Luggi09 originates from arducopter
static int16_t calculateHeading(t_fp_vector *vec)
{
    int16_t head;

    float cosineRoll = cosf(anglerad[AI_ROLL]);
    float sineRoll = sinf(anglerad[AI_ROLL]);
    float cosinePitch = cosf(anglerad[AI_PITCH]);
    float sinePitch = sinf(anglerad[AI_PITCH]);
    float Xh = vec->A[X] * cosinePitch + vec->A[Y] * sineRoll * sinePitch + vec->A[Z] * sinePitch * cosineRoll;
    float Yh = vec->A[Y] * cosineRoll - vec->A[Z] * sineRoll;
    float hd = (atan2f(Yh, Xh) * 1800.0f / M_PI + magneticDeclination) / 10.0f;
    head = lrintf(hd);
    if (head < 0)
        head += 360;

    return head;
}

static void getEstimatedAttitude(void)
{
    int32_t axis;
    int32_t accMag = 0;
    static t_fp_vector EstM;
    static t_fp_vector EstN = { .A = { 1.0f, 0.0f, 0.0f } };
    static float accLPF[3];
    static uint32_t previousT;
    uint32_t currentT = micros();
    uint32_t deltaT;
    float scale;
    fp_angles_t deltaGyroAngle;
    deltaT = currentT - previousT;
    scale = deltaT * gyroScaleRad;
    previousT = currentT;

    // Initialization
    for (axis = 0; axis < 3; axis++) {
        deltaGyroAngle.raw[axis] = gyroADC[axis] * scale;
        if (imuRuntimeConfig->acc_lpf_factor > 0) {
            accLPF[axis] = accLPF[axis] * (1.0f - (1.0f / imuRuntimeConfig->acc_lpf_factor)) + accADC[axis] * (1.0f / imuRuntimeConfig->acc_lpf_factor);
            accSmooth[axis] = accLPF[axis];
        } else {
            accSmooth[axis] = accADC[axis];
        }
        accMag += (int32_t)accSmooth[axis] * accSmooth[axis];
    }
    accMag = accMag * 100 / ((int32_t)acc_1G * acc_1G);

    rotateV(&EstG.V, &deltaGyroAngle);

    // Apply complimentary filter (Gyro drift correction)
    // If accel magnitude >1.15G or <0.85G and ACC vector outside of the limit range => we neutralize the effect of accelerometers in the angle estimation.
    // To do that, we just skip filter, as EstV already rotated by Gyro

    float invGyroComplimentaryFilterFactor = (1.0f / (imuRuntimeConfig->gyro_cmpf_factor + 1.0f));

    if (72 < (uint16_t)accMag && (uint16_t)accMag < 133) {
        for (axis = 0; axis < 3; axis++)
            EstG.A[axis] = (EstG.A[axis] * imuRuntimeConfig->gyro_cmpf_factor + accSmooth[axis]) * invGyroComplimentaryFilterFactor;
    }

    if (EstG.A[Z] > smallAngle) {
        ENABLE_STATE(SMALL_ANGLE);
    } else {
        DISABLE_STATE(SMALL_ANGLE);
    }

    // Attitude of the estimated vector
    anglerad[AI_ROLL] = atan2f(EstG.V.Y, EstG.V.Z);
    anglerad[AI_PITCH] = atan2f(-EstG.V.X, sqrtf(EstG.V.Y * EstG.V.Y + EstG.V.Z * EstG.V.Z));
    inclination.values.rollDeciDegrees = lrintf(anglerad[AI_ROLL] * (1800.0f / M_PI));
    inclination.values.pitchDeciDegrees = lrintf(anglerad[AI_PITCH] * (1800.0f / M_PI));

    if (sensors(SENSOR_MAG)) {
        rotateV(&EstM.V, &deltaGyroAngle);
        // FIXME what does the _M_ mean?
        float invGyroComplimentaryFilter_M_Factor = (1.0f / (imuRuntimeConfig->gyro_cmpfm_factor + 1.0f));
        for (axis = 0; axis < 3; axis++) {
            EstM.A[axis] = (EstM.A[axis] * imuRuntimeConfig->gyro_cmpfm_factor + magADC[axis]) * invGyroComplimentaryFilter_M_Factor;
        }
        heading = calculateHeading(&EstM);
    } else {
        rotateV(&EstN.V, &deltaGyroAngle);
        normalizeV(&EstN.V, &EstN.V);
        heading = calculateHeading(&EstN);
    }

    acc_calc(deltaT); // rotate acc vector into earth frame
}

// correction of throttle in lateral wind,
int16_t calculateThrottleAngleCorrection(uint8_t throttle_correction_value)
{
    float cosZ = EstG.V.Z / sqrtf(EstG.V.X * EstG.V.X + EstG.V.Y * EstG.V.Y + EstG.V.Z * EstG.V.Z);

    if (cosZ <= 0.015f) { // we are inverted, vertical or with a small angle < 0.86 deg
        return 0;
    }
    int angle = lrintf(acosf(cosZ) * throttleAngleScale);
    if (angle > 900)
        angle = 900;
    return lrintf(throttle_correction_value * sinf(angle / (900.0f * M_PI / 2.0f)));
}

#ifdef BARO
// 40hz update rate (20hz LPF on acc)
#define BARO_UPDATE_FREQUENCY_40HZ (1000 * 25)

#define DEGREES_80_IN_DECIDEGREES 800

bool isThrustFacingDownwards(rollAndPitchInclination_t *inclination)
{
    return abs(inclination->values.rollDeciDegrees) < DEGREES_80_IN_DECIDEGREES && abs(inclination->values.pitchDeciDegrees) < DEGREES_80_IN_DECIDEGREES;
}

int16_t calculateTiltAngle(rollAndPitchInclination_t *inclination)
{
	return max(abs(inclination->values.rollDeciDegrees), abs(inclination->values.pitchDeciDegrees));
}

int32_t calculateBaroPid(int32_t vel_tmp, float accZ_tmp, float accZ_old)
{
    uint32_t newBaroPID = 0;
    int32_t error;
    int32_t setVel;

    if (!isThrustFacingDownwards(&inclination)) {
        return newBaroPID;
    }

    // Altitude P-Controller

    if (!velocityControl) {
        error = constrain(AltHold - EstAlt, -500, 500);
        error = applyDeadband(error, 10); // remove small P parameter to reduce noise near zero position
        setVel = constrain((pidProfile->P8[PIDALT] * error / 128), -300, +300); // limit velocity to +/- 3 m/s
    } else {
        setVel = setVelocity;
    }
    // Velocity PID-Controller

    // P
    error = setVel - vel_tmp;
    newBaroPID = constrain((pidProfile->P8[PIDVEL] * error / 32), -300, +300);

    // I
    errorVelocityI += (pidProfile->I8[PIDVEL] * error);
    errorVelocityI = constrain(errorVelocityI, -(8192 * 200), (8192 * 200));
    newBaroPID += errorVelocityI / 8192;     // I in range +/-200

    // D
    newBaroPID -= constrain(pidProfile->D8[PIDVEL] * (accZ_tmp + accZ_old) / 512, -150, 150);

    return newBaroPID;
}

void calculateEstimatedAltitude(uint32_t currentTime)
{
    static uint32_t previousTime;
    uint32_t dTime;
    int32_t baroVel;
    float dt;
    float vel_acc;
    int32_t vel_tmp;
    float accZ_tmp;
    static float accZ_old = 0.0f;
    static float vel = 0.0f;
    static float accAlt = 0.0f;
    static int32_t lastBaroAlt;

    static int32_t baroAlt_offset = 0;
    float sonarTransition;

#ifdef SONAR
    int16_t tiltAngle;
#endif



    dTime = currentTime - previousTime;
    if (dTime < BARO_UPDATE_FREQUENCY_40HZ)
        return;
        
    previousTime = currentTime;

    if (!isBaroCalibrationComplete()) {
        performBaroCalibrationCycle();
        vel = 0;
        accAlt = 0;
    }

    BaroAlt = baroCalculateAltitude();

#ifdef SONAR
    tiltAngle = calculateTiltAngle(&inclination);
    sonarAlt = sonarCalculateAltitude(sonarAlt, tiltAngle);
#endif

    if (sonarAlt > 0 && sonarAlt < 200) {
        baroAlt_offset = BaroAlt - sonarAlt;
        BaroAlt = sonarAlt;
    } else {
        BaroAlt -= baroAlt_offset;
        if (sonarAlt > 0) {
            sonarTransition = (300 - sonarAlt) / 100.0f;
            BaroAlt = sonarAlt * sonarTransition + BaroAlt * (1.0f - sonarTransition);
        }
    }

    dt = accTimeSum * 1e-6f; // delta acc reading time in seconds

    // Integrator - velocity, cm/sec
    accZ_tmp = (float)accSum[2] / (float)accSumCount;
    vel_acc = accZ_tmp * accVelScale * (float)accTimeSum;

    // Integrator - Altitude in cm
    accAlt += (vel_acc * 0.5f) * dt + vel * dt;                                                                 // integrate velocity to get distance (x= a/2 * t^2)
    accAlt = accAlt * barometerConfig->baro_cf_alt + (float)BaroAlt * (1.0f - barometerConfig->baro_cf_alt);    // complementary filter for altitude estimation (baro & acc)
    vel += vel_acc;

#if 0
    debug[1] = accSum[2] / accSumCount; // acceleration
    debug[2] = vel;                     // velocity
    debug[3] = accAlt;                  // height
#endif

    accSum_reset();

    if (!isBaroCalibrationComplete()) {
        return;
    }

    if (sonarAlt > 0 && sonarAlt < 200) {
        // the sonar has the best range
        EstAlt = BaroAlt;
    } else {
        EstAlt = accAlt;
    }

    baroVel = (BaroAlt - lastBaroAlt) * 1000000.0f / dTime;
    lastBaroAlt = BaroAlt;

    baroVel = constrain(baroVel, -1500, 1500);  // constrain baro velocity +/- 1500cm/s
    baroVel = applyDeadband(baroVel, 10);       // to reduce noise near zero

    // apply Complimentary Filter to keep the calculated velocity based on baro velocity (i.e. near real velocity).
    // By using CF it's possible to correct the drift of integrated accZ (velocity) without loosing the phase, i.e without delay
    vel = vel * barometerConfig->baro_cf_vel + baroVel * (1.0f - barometerConfig->baro_cf_vel);
    vel_tmp = lrintf(vel);

    // set vario
    vario = applyDeadband(vel_tmp, 5);

    BaroPID = calculateBaroPid(vel_tmp, accZ_tmp, accZ_old);

    accZ_old = accZ_tmp;
}
#endif /* BARO */
=======
/*
 * This file is part of Cleanflight.
 *
 * Cleanflight is free software: you can redistribute it and/or modify
 * it under the terms of the GNU General Public License as published by
 * the Free Software Foundation, either version 3 of the License, or
 * (at your option) any later version.
 *
 * Cleanflight is distributed in the hope that it will be useful,
 * but WITHOUT ANY WARRANTY; without even the implied warranty of
 * MERCHANTABILITY or FITNESS FOR A PARTICULAR PURPOSE.  See the
 * GNU General Public License for more details.
 *
 * You should have received a copy of the GNU General Public License
 * along with Cleanflight.  If not, see <http://www.gnu.org/licenses/>.
 */

// Inertial Measurement Unit (IMU)

#include <stdbool.h>
#include <stdint.h>
#include <math.h>

#include "common/maths.h"

#include <platform.h>

#include "common/axis.h"
#include "flight/flight.h"

#include "drivers/system.h"

#include "sensors/sensors.h"
#include "drivers/accgyro.h"
#include "sensors/gyro.h"
#include "sensors/compass.h"
#include "sensors/acceleration.h"
#include "sensors/barometer.h"
#include "sensors/sonar.h"

#include "config/runtime_config.h"

#include "flight/mixer.h"
#include "flight/imu.h"

extern int16_t debug[4];

int16_t gyroADC[XYZ_AXIS_COUNT], accADC[XYZ_AXIS_COUNT], accSmooth[XYZ_AXIS_COUNT];
int32_t accSum[XYZ_AXIS_COUNT];

uint32_t accTimeSum = 0;        // keep track for integration of acc
int accSumCount = 0;
float accVelScale;

int16_t smallAngle = 0;

int32_t EstAlt;                // in cm
int32_t AltHold;
int32_t setVelocity = 0;
uint8_t velocityControl = 0;
int32_t errorVelocityI = 0;

int32_t vario = 0;                      // variometer in cm/s

float throttleAngleScale;
float fc_acc;

int32_t BaroPID = 0;

float magneticDeclination = 0.0f;       // calculated at startup from config
float gyroScaleRad;

// **************
// gyro+acc IMU
// **************
int16_t gyroData[FLIGHT_DYNAMICS_INDEX_COUNT] = { 0, 0, 0 };
int16_t gyroZero[FLIGHT_DYNAMICS_INDEX_COUNT] = { 0, 0, 0 };

rollAndPitchInclination_t inclination = { { 0, 0 } };     // absolute angle inclination in multiple of 0.1 degree    180 deg = 1800
float anglerad[2] = { 0.0f, 0.0f };    // absolute angle inclination in radians

static void getEstimatedAttitude(void);

imuRuntimeConfig_t *imuRuntimeConfig;
pidProfile_t *pidProfile;
barometerConfig_t *barometerConfig;
accDeadband_t *accDeadband;

void configureImu(imuRuntimeConfig_t *initialImuRuntimeConfig, pidProfile_t *initialPidProfile, barometerConfig_t *intialBarometerConfig, accDeadband_t *initialAccDeadband)
{
    imuRuntimeConfig = initialImuRuntimeConfig;
    pidProfile = initialPidProfile;
    barometerConfig = intialBarometerConfig;
    accDeadband = initialAccDeadband;
}

void imuInit()
{
    smallAngle = lrintf(acc_1G * cosf(RAD * imuRuntimeConfig->small_angle));
    accVelScale = 9.80665f / acc_1G / 10000.0f;
    gyroScaleRad = gyro.scale * (M_PI / 180.0f) * 0.000001f;
}

void calculateThrottleAngleScale(uint16_t throttle_correction_angle)
{
    throttleAngleScale = (1800.0f / M_PI) * (900.0f / throttle_correction_angle);
}

void calculateAccZLowPassFilterRCTimeConstant(float accz_lpf_cutoff)
{
    fc_acc = 0.5f / (M_PI * accz_lpf_cutoff); // calculate RC time constant used in the accZ lpf
}

void computeIMU(rollAndPitchTrims_t *accelerometerTrims, uint8_t mixerConfiguration)
{
    static int16_t gyroYawSmooth = 0;

    gyroGetADC();
    if (sensors(SENSOR_ACC)) {
        updateAccelerationReadings(accelerometerTrims);
        getEstimatedAttitude();
    } else {
        accADC[X] = 0;
        accADC[Y] = 0;
        accADC[Z] = 0;
    }

    gyroData[FD_ROLL] = gyroADC[FD_ROLL];
    gyroData[FD_PITCH] = gyroADC[FD_PITCH];

    if (mixerConfiguration == MULTITYPE_TRI) {
        gyroData[FD_YAW] = (gyroYawSmooth * 2 + gyroADC[FD_YAW]) / 3;
        gyroYawSmooth = gyroData[FD_YAW];
    } else {
        gyroData[FD_YAW] = gyroADC[FD_YAW];
    }
}

// **************************************************
// Simplified IMU based on "Complementary Filter"
// Inspired by http://starlino.com/imu_guide.html
//
// adapted by ziss_dm : http://www.multiwii.com/forum/viewtopic.php?f=8&t=198
//
// The following ideas was used in this project:
// 1) Rotation matrix: http://en.wikipedia.org/wiki/Rotation_matrix
//
// Currently Magnetometer uses separate CF which is used only
// for heading approximation.
//
// **************************************************


t_fp_vector EstG;

// Normalize a vector
void normalizeV(struct fp_vector *src, struct fp_vector *dest)
{
    float length;

    length = sqrtf(src->X * src->X + src->Y * src->Y + src->Z * src->Z);
    if (length != 0) {
        dest->X = src->X / length;
        dest->Y = src->Y / length;
        dest->Z = src->Z / length;
    }
}

// Rotate Estimated vector(s) with small angle approximation, according to the gyro data
void rotateV(struct fp_vector *v, fp_angles_t *delta)
{
    struct fp_vector v_tmp = *v;

    // This does a  "proper" matrix rotation using gyro deltas without small-angle approximation
    float mat[3][3];
    float cosx, sinx, cosy, siny, cosz, sinz;
    float coszcosx, sinzcosx, coszsinx, sinzsinx;

    cosx = cosf(delta->angles.roll);
    sinx = sinf(delta->angles.roll);
    cosy = cosf(delta->angles.pitch);
    siny = sinf(delta->angles.pitch);
    cosz = cosf(delta->angles.yaw);
    sinz = sinf(delta->angles.yaw);

    coszcosx = cosz * cosx;
    sinzcosx = sinz * cosx;
    coszsinx = sinx * cosz;
    sinzsinx = sinx * sinz;

    mat[0][0] = cosz * cosy;
    mat[0][1] = -cosy * sinz;
    mat[0][2] = siny;
    mat[1][0] = sinzcosx + (coszsinx * siny);
    mat[1][1] = coszcosx - (sinzsinx * siny);
    mat[1][2] = -sinx * cosy;
    mat[2][0] = (sinzsinx) - (coszcosx * siny);
    mat[2][1] = (coszsinx) + (sinzcosx * siny);
    mat[2][2] = cosy * cosx;

    v->X = v_tmp.X * mat[0][0] + v_tmp.Y * mat[1][0] + v_tmp.Z * mat[2][0];
    v->Y = v_tmp.X * mat[0][1] + v_tmp.Y * mat[1][1] + v_tmp.Z * mat[2][1];
    v->Z = v_tmp.X * mat[0][2] + v_tmp.Y * mat[1][2] + v_tmp.Z * mat[2][2];
}

int32_t applyDeadband(int32_t value, int32_t deadband)
{
    if (abs(value) < deadband) {
        value = 0;
    } else if (value > 0) {
        value -= deadband;
    } else if (value < 0) {
        value += deadband;
    }
    return value;
}

// rotate acc into Earth frame and calculate acceleration in it
void acc_calc(uint32_t deltaT)
{
    static int32_t accZoffset = 0;
    static float accz_smooth = 0;
    float dT;
    fp_angles_t rpy;
    t_fp_vector accel_ned;

    // deltaT is measured in us ticks
    dT = (float)deltaT * 1e-6f;

    // the accel values have to be rotated into the earth frame
    rpy.angles.roll = -(float)anglerad[AI_ROLL];
    rpy.angles.pitch = -(float)anglerad[AI_PITCH];
    rpy.angles.yaw = -(float)heading * RAD;

    accel_ned.V.X = accSmooth[0];
    accel_ned.V.Y = accSmooth[1];
    accel_ned.V.Z = accSmooth[2];

    rotateV(&accel_ned.V, &rpy);

    if (imuRuntimeConfig->acc_unarmedcal == 1) {
        if (!ARMING_FLAG(ARMED)) {
            accZoffset -= accZoffset / 64;
            accZoffset += accel_ned.V.Z;
        }
        accel_ned.V.Z -= accZoffset / 64;  // compensate for gravitation on z-axis
    } else
        accel_ned.V.Z -= acc_1G;

    accz_smooth = accz_smooth + (dT / (fc_acc + dT)) * (accel_ned.V.Z - accz_smooth); // low pass filter

    // apply Deadband to reduce integration drift and vibration influence
    accSum[X] += applyDeadband(lrintf(accel_ned.V.X), accDeadband->xy);
    accSum[Y] += applyDeadband(lrintf(accel_ned.V.Y), accDeadband->xy);
    accSum[Z] += applyDeadband(lrintf(accz_smooth), accDeadband->z);

    // sum up Values for later integration to get velocity and distance
    accTimeSum += deltaT;
    accSumCount++;
}

void accSum_reset(void)
{
    accSum[0] = 0;
    accSum[1] = 0;
    accSum[2] = 0;
    accSumCount = 0;
    accTimeSum = 0;
}

// baseflight calculation by Luggi09 originates from arducopter
static int16_t calculateHeading(t_fp_vector *vec)
{
    int16_t head;

    float cosineRoll = cosf(anglerad[AI_ROLL]);
    float sineRoll = sinf(anglerad[AI_ROLL]);
    float cosinePitch = cosf(anglerad[AI_PITCH]);
    float sinePitch = sinf(anglerad[AI_PITCH]);
    float Xh = vec->A[X] * cosinePitch + vec->A[Y] * sineRoll * sinePitch + vec->A[Z] * sinePitch * cosineRoll;
    float Yh = vec->A[Y] * cosineRoll - vec->A[Z] * sineRoll;
    float hd = (atan2f(Yh, Xh) * 1800.0f / M_PI + magneticDeclination) / 10.0f;
    head = lrintf(hd);
    if (head < 0)
        head += 360;

    return head;
}

static void getEstimatedAttitude(void)
{
    int32_t axis;
    int32_t accMag = 0;
    static t_fp_vector EstM;
    static t_fp_vector EstN = { .A = { 1.0f, 0.0f, 0.0f } };
    static float accLPF[3];
    static uint32_t previousT;
    uint32_t currentT = micros();
    uint32_t deltaT;
    float scale;
    fp_angles_t deltaGyroAngle;
    deltaT = currentT - previousT;
    scale = deltaT * gyroScaleRad;
    previousT = currentT;

    // Initialization
    for (axis = 0; axis < 3; axis++) {
        deltaGyroAngle.raw[axis] = gyroADC[axis] * scale;
        if (imuRuntimeConfig->acc_lpf_factor > 0) {
            accLPF[axis] = accLPF[axis] * (1.0f - (1.0f / imuRuntimeConfig->acc_lpf_factor)) + accADC[axis] * (1.0f / imuRuntimeConfig->acc_lpf_factor);
            accSmooth[axis] = accLPF[axis];
        } else {
            accSmooth[axis] = accADC[axis];
        }
        accMag += (int32_t)accSmooth[axis] * accSmooth[axis];
    }
    accMag = accMag * 100 / ((int32_t)acc_1G * acc_1G);

    rotateV(&EstG.V, &deltaGyroAngle);

    // Apply complimentary filter (Gyro drift correction)
    // If accel magnitude >1.15G or <0.85G and ACC vector outside of the limit range => we neutralize the effect of accelerometers in the angle estimation.
    // To do that, we just skip filter, as EstV already rotated by Gyro

    float invGyroComplimentaryFilterFactor = (1.0f / (imuRuntimeConfig->gyro_cmpf_factor + 1.0f));

    if (72 < (uint16_t)accMag && (uint16_t)accMag < 133) {
        for (axis = 0; axis < 3; axis++)
            EstG.A[axis] = (EstG.A[axis] * imuRuntimeConfig->gyro_cmpf_factor + accSmooth[axis]) * invGyroComplimentaryFilterFactor;
    }

    if (EstG.A[Z] > smallAngle) {
        ENABLE_STATE(SMALL_ANGLE);
    } else {
        DISABLE_STATE(SMALL_ANGLE);
    }

    // Attitude of the estimated vector
    anglerad[AI_ROLL] = atan2f(EstG.V.Y, EstG.V.Z);
    anglerad[AI_PITCH] = atan2f(-EstG.V.X, sqrtf(EstG.V.Y * EstG.V.Y + EstG.V.Z * EstG.V.Z));
    inclination.values.rollDeciDegrees = lrintf(anglerad[AI_ROLL] * (1800.0f / M_PI));
    inclination.values.pitchDeciDegrees = lrintf(anglerad[AI_PITCH] * (1800.0f / M_PI));

    if (sensors(SENSOR_MAG)) {
        rotateV(&EstM.V, &deltaGyroAngle);
        // FIXME what does the _M_ mean?
        float invGyroComplimentaryFilter_M_Factor = (1.0f / (imuRuntimeConfig->gyro_cmpfm_factor + 1.0f));
        for (axis = 0; axis < 3; axis++) {
            EstM.A[axis] = (EstM.A[axis] * imuRuntimeConfig->gyro_cmpfm_factor + magADC[axis]) * invGyroComplimentaryFilter_M_Factor;
        }
        heading = calculateHeading(&EstM);
    } else {
        rotateV(&EstN.V, &deltaGyroAngle);
        normalizeV(&EstN.V, &EstN.V);
        heading = calculateHeading(&EstN);
    }

    acc_calc(deltaT); // rotate acc vector into earth frame
}

// correction of throttle in lateral wind,
int16_t calculateThrottleAngleCorrection(uint8_t throttle_correction_value)
{
    float cosZ = EstG.V.Z / sqrtf(EstG.V.X * EstG.V.X + EstG.V.Y * EstG.V.Y + EstG.V.Z * EstG.V.Z);

    if (cosZ <= 0.015f) { // we are inverted, vertical or with a small angle < 0.86 deg
        return 0;
    }
    int angle = lrintf(acosf(cosZ) * throttleAngleScale);
    if (angle > 900)
        angle = 900;
    return lrintf(throttle_correction_value * sinf(angle / (900.0f * M_PI / 2.0f)));
}

#if defined(BARO) || defined(SONAR)

// 40hz update rate (20hz LPF on acc)
#define BARO_UPDATE_FREQUENCY_40HZ (1000 * 25)

#define DEGREES_80_IN_DECIDEGREES 800

bool isThrustFacingDownwards(rollAndPitchInclination_t *inclination)
{
    return abs(inclination->values.rollDeciDegrees) < DEGREES_80_IN_DECIDEGREES && abs(inclination->values.pitchDeciDegrees) < DEGREES_80_IN_DECIDEGREES;
}

int16_t calculateTiltAngle(rollAndPitchInclination_t *inclination)
{
	return max(abs(inclination->values.rollDeciDegrees), abs(inclination->values.pitchDeciDegrees));
}

int32_t calculateBaroPid(int32_t vel_tmp, float accZ_tmp, float accZ_old)
{
    uint32_t newBaroPID = 0;
    int32_t error;
    int32_t setVel;

    if (!isThrustFacingDownwards(&inclination)) {
        return newBaroPID;
    }

    // Altitude P-Controller

    if (!velocityControl) {
        error = constrain(AltHold - EstAlt, -500, 500);
        error = applyDeadband(error, 10); // remove small P parameter to reduce noise near zero position
        setVel = constrain((pidProfile->P8[PIDALT] * error / 128), -300, +300); // limit velocity to +/- 3 m/s
    } else {
        setVel = setVelocity;
    }
    // Velocity PID-Controller

    // P
    error = setVel - vel_tmp;
    newBaroPID = constrain((pidProfile->P8[PIDVEL] * error / 32), -300, +300);

    // I
    errorVelocityI += (pidProfile->I8[PIDVEL] * error);
    errorVelocityI = constrain(errorVelocityI, -(8192 * 200), (8192 * 200));
    newBaroPID += errorVelocityI / 8192;     // I in range +/-200

    // D
    newBaroPID -= constrain(pidProfile->D8[PIDVEL] * (accZ_tmp + accZ_old) / 512, -150, 150);

    return newBaroPID;
}

void calculateEstimatedAltitude(uint32_t currentTime)
{
    static uint32_t previousTime;
    uint32_t dTime;
    int32_t baroVel;
    float dt;
    float vel_acc;
    int32_t vel_tmp;
    float accZ_tmp;
    static float accZ_old = 0.0f;
    static float vel = 0.0f;
    static float accAlt = 0.0f;
    static int32_t lastBaroAlt;

    static int32_t baroAlt_offset = 0;
    float sonarTransition;

#ifdef SONAR
    int16_t tiltAngle;
#endif



    dTime = currentTime - previousTime;
    if (dTime < BARO_UPDATE_FREQUENCY_40HZ)
        return;
        
    previousTime = currentTime;

#ifdef BARO
    if (!isBaroCalibrationComplete()) {
        performBaroCalibrationCycle();
        vel = 0;
        accAlt = 0;
    }

    BaroAlt = baroCalculateAltitude();
#else
	BaroAlt = 0;
#endif


#ifdef SONAR
    tiltAngle = calculateTiltAngle(&inclination);
    sonarAlt = sonarCalculateAltitude(sonarAlt, tiltAngle);
#endif

    if (sonarAlt > 0 && sonarAlt < 200) {
        baroAlt_offset = BaroAlt - sonarAlt;
        BaroAlt = sonarAlt;
    } else {
        BaroAlt -= baroAlt_offset;
        if (sonarAlt > 0) {
            sonarTransition = (300 - sonarAlt) / 100.0f;
            BaroAlt = sonarAlt * sonarTransition + BaroAlt * (1.0f - sonarTransition);
        }
    }

    dt = accTimeSum * 1e-6f; // delta acc reading time in seconds

    // Integrator - velocity, cm/sec
    accZ_tmp = (float)accSum[2] / (float)accSumCount;
    vel_acc = accZ_tmp * accVelScale * (float)accTimeSum;

    // Integrator - Altitude in cm
    accAlt += (vel_acc * 0.5f) * dt + vel * dt;                                                                 // integrate velocity to get distance (x= a/2 * t^2)
    accAlt = accAlt * barometerConfig->baro_cf_alt + (float)BaroAlt * (1.0f - barometerConfig->baro_cf_alt);    // complementary filter for altitude estimation (baro & acc)
    vel += vel_acc;

#if 0
    debug[1] = accSum[2] / accSumCount; // acceleration
    debug[2] = vel;                     // velocity
    debug[3] = accAlt;                  // height
#endif

    accSum_reset();

#ifdef BARO
    if (!isBaroCalibrationComplete()) {
        return;
    }
#endif

    if (sonarAlt > 0 && sonarAlt < 200) {
        // the sonar has the best range
        EstAlt = BaroAlt;
    } else {
        EstAlt = accAlt;
    }

    baroVel = (BaroAlt - lastBaroAlt) * 1000000.0f / dTime;
    lastBaroAlt = BaroAlt;

    baroVel = constrain(baroVel, -1500, 1500);  // constrain baro velocity +/- 1500cm/s
    baroVel = applyDeadband(baroVel, 10);       // to reduce noise near zero

    // apply Complimentary Filter to keep the calculated velocity based on baro velocity (i.e. near real velocity).
    // By using CF it's possible to correct the drift of integrated accZ (velocity) without loosing the phase, i.e without delay
    vel = vel * barometerConfig->baro_cf_vel + baroVel * (1.0f - barometerConfig->baro_cf_vel);
    vel_tmp = lrintf(vel);

    // set vario
    vario = applyDeadband(vel_tmp, 5);

    BaroPID = calculateBaroPid(vel_tmp, accZ_tmp, accZ_old);

    accZ_old = accZ_tmp;
}
#endif /* BARO */
>>>>>>> 66fce423
<|MERGE_RESOLUTION|>--- conflicted
+++ resolved
@@ -1,4 +1,3 @@
-<<<<<<< HEAD
 /*
  * This file is part of Cleanflight.
  *
@@ -373,7 +372,8 @@
     return lrintf(throttle_correction_value * sinf(angle / (900.0f * M_PI / 2.0f)));
 }
 
-#ifdef BARO
+#if defined(BARO) || defined(SONAR)
+
 // 40hz update rate (20hz LPF on acc)
 #define BARO_UPDATE_FREQUENCY_40HZ (1000 * 25)
 
@@ -454,6 +454,7 @@
         
     previousTime = currentTime;
 
+#ifdef BARO
     if (!isBaroCalibrationComplete()) {
         performBaroCalibrationCycle();
         vel = 0;
@@ -461,6 +462,9 @@
     }
 
     BaroAlt = baroCalculateAltitude();
+#else
+	BaroAlt = 0;
+#endif
 
 #ifdef SONAR
     tiltAngle = calculateTiltAngle(&inclination);
@@ -497,9 +501,11 @@
 
     accSum_reset();
 
+#ifdef BARO
     if (!isBaroCalibrationComplete()) {
         return;
     }
+#endif
 
     if (sonarAlt > 0 && sonarAlt < 200) {
         // the sonar has the best range
@@ -526,542 +532,4 @@
 
     accZ_old = accZ_tmp;
 }
-#endif /* BARO */
-=======
-/*
- * This file is part of Cleanflight.
- *
- * Cleanflight is free software: you can redistribute it and/or modify
- * it under the terms of the GNU General Public License as published by
- * the Free Software Foundation, either version 3 of the License, or
- * (at your option) any later version.
- *
- * Cleanflight is distributed in the hope that it will be useful,
- * but WITHOUT ANY WARRANTY; without even the implied warranty of
- * MERCHANTABILITY or FITNESS FOR A PARTICULAR PURPOSE.  See the
- * GNU General Public License for more details.
- *
- * You should have received a copy of the GNU General Public License
- * along with Cleanflight.  If not, see <http://www.gnu.org/licenses/>.
- */
-
-// Inertial Measurement Unit (IMU)
-
-#include <stdbool.h>
-#include <stdint.h>
-#include <math.h>
-
-#include "common/maths.h"
-
-#include <platform.h>
-
-#include "common/axis.h"
-#include "flight/flight.h"
-
-#include "drivers/system.h"
-
-#include "sensors/sensors.h"
-#include "drivers/accgyro.h"
-#include "sensors/gyro.h"
-#include "sensors/compass.h"
-#include "sensors/acceleration.h"
-#include "sensors/barometer.h"
-#include "sensors/sonar.h"
-
-#include "config/runtime_config.h"
-
-#include "flight/mixer.h"
-#include "flight/imu.h"
-
-extern int16_t debug[4];
-
-int16_t gyroADC[XYZ_AXIS_COUNT], accADC[XYZ_AXIS_COUNT], accSmooth[XYZ_AXIS_COUNT];
-int32_t accSum[XYZ_AXIS_COUNT];
-
-uint32_t accTimeSum = 0;        // keep track for integration of acc
-int accSumCount = 0;
-float accVelScale;
-
-int16_t smallAngle = 0;
-
-int32_t EstAlt;                // in cm
-int32_t AltHold;
-int32_t setVelocity = 0;
-uint8_t velocityControl = 0;
-int32_t errorVelocityI = 0;
-
-int32_t vario = 0;                      // variometer in cm/s
-
-float throttleAngleScale;
-float fc_acc;
-
-int32_t BaroPID = 0;
-
-float magneticDeclination = 0.0f;       // calculated at startup from config
-float gyroScaleRad;
-
-// **************
-// gyro+acc IMU
-// **************
-int16_t gyroData[FLIGHT_DYNAMICS_INDEX_COUNT] = { 0, 0, 0 };
-int16_t gyroZero[FLIGHT_DYNAMICS_INDEX_COUNT] = { 0, 0, 0 };
-
-rollAndPitchInclination_t inclination = { { 0, 0 } };     // absolute angle inclination in multiple of 0.1 degree    180 deg = 1800
-float anglerad[2] = { 0.0f, 0.0f };    // absolute angle inclination in radians
-
-static void getEstimatedAttitude(void);
-
-imuRuntimeConfig_t *imuRuntimeConfig;
-pidProfile_t *pidProfile;
-barometerConfig_t *barometerConfig;
-accDeadband_t *accDeadband;
-
-void configureImu(imuRuntimeConfig_t *initialImuRuntimeConfig, pidProfile_t *initialPidProfile, barometerConfig_t *intialBarometerConfig, accDeadband_t *initialAccDeadband)
-{
-    imuRuntimeConfig = initialImuRuntimeConfig;
-    pidProfile = initialPidProfile;
-    barometerConfig = intialBarometerConfig;
-    accDeadband = initialAccDeadband;
-}
-
-void imuInit()
-{
-    smallAngle = lrintf(acc_1G * cosf(RAD * imuRuntimeConfig->small_angle));
-    accVelScale = 9.80665f / acc_1G / 10000.0f;
-    gyroScaleRad = gyro.scale * (M_PI / 180.0f) * 0.000001f;
-}
-
-void calculateThrottleAngleScale(uint16_t throttle_correction_angle)
-{
-    throttleAngleScale = (1800.0f / M_PI) * (900.0f / throttle_correction_angle);
-}
-
-void calculateAccZLowPassFilterRCTimeConstant(float accz_lpf_cutoff)
-{
-    fc_acc = 0.5f / (M_PI * accz_lpf_cutoff); // calculate RC time constant used in the accZ lpf
-}
-
-void computeIMU(rollAndPitchTrims_t *accelerometerTrims, uint8_t mixerConfiguration)
-{
-    static int16_t gyroYawSmooth = 0;
-
-    gyroGetADC();
-    if (sensors(SENSOR_ACC)) {
-        updateAccelerationReadings(accelerometerTrims);
-        getEstimatedAttitude();
-    } else {
-        accADC[X] = 0;
-        accADC[Y] = 0;
-        accADC[Z] = 0;
-    }
-
-    gyroData[FD_ROLL] = gyroADC[FD_ROLL];
-    gyroData[FD_PITCH] = gyroADC[FD_PITCH];
-
-    if (mixerConfiguration == MULTITYPE_TRI) {
-        gyroData[FD_YAW] = (gyroYawSmooth * 2 + gyroADC[FD_YAW]) / 3;
-        gyroYawSmooth = gyroData[FD_YAW];
-    } else {
-        gyroData[FD_YAW] = gyroADC[FD_YAW];
-    }
-}
-
-// **************************************************
-// Simplified IMU based on "Complementary Filter"
-// Inspired by http://starlino.com/imu_guide.html
-//
-// adapted by ziss_dm : http://www.multiwii.com/forum/viewtopic.php?f=8&t=198
-//
-// The following ideas was used in this project:
-// 1) Rotation matrix: http://en.wikipedia.org/wiki/Rotation_matrix
-//
-// Currently Magnetometer uses separate CF which is used only
-// for heading approximation.
-//
-// **************************************************
-
-
-t_fp_vector EstG;
-
-// Normalize a vector
-void normalizeV(struct fp_vector *src, struct fp_vector *dest)
-{
-    float length;
-
-    length = sqrtf(src->X * src->X + src->Y * src->Y + src->Z * src->Z);
-    if (length != 0) {
-        dest->X = src->X / length;
-        dest->Y = src->Y / length;
-        dest->Z = src->Z / length;
-    }
-}
-
-// Rotate Estimated vector(s) with small angle approximation, according to the gyro data
-void rotateV(struct fp_vector *v, fp_angles_t *delta)
-{
-    struct fp_vector v_tmp = *v;
-
-    // This does a  "proper" matrix rotation using gyro deltas without small-angle approximation
-    float mat[3][3];
-    float cosx, sinx, cosy, siny, cosz, sinz;
-    float coszcosx, sinzcosx, coszsinx, sinzsinx;
-
-    cosx = cosf(delta->angles.roll);
-    sinx = sinf(delta->angles.roll);
-    cosy = cosf(delta->angles.pitch);
-    siny = sinf(delta->angles.pitch);
-    cosz = cosf(delta->angles.yaw);
-    sinz = sinf(delta->angles.yaw);
-
-    coszcosx = cosz * cosx;
-    sinzcosx = sinz * cosx;
-    coszsinx = sinx * cosz;
-    sinzsinx = sinx * sinz;
-
-    mat[0][0] = cosz * cosy;
-    mat[0][1] = -cosy * sinz;
-    mat[0][2] = siny;
-    mat[1][0] = sinzcosx + (coszsinx * siny);
-    mat[1][1] = coszcosx - (sinzsinx * siny);
-    mat[1][2] = -sinx * cosy;
-    mat[2][0] = (sinzsinx) - (coszcosx * siny);
-    mat[2][1] = (coszsinx) + (sinzcosx * siny);
-    mat[2][2] = cosy * cosx;
-
-    v->X = v_tmp.X * mat[0][0] + v_tmp.Y * mat[1][0] + v_tmp.Z * mat[2][0];
-    v->Y = v_tmp.X * mat[0][1] + v_tmp.Y * mat[1][1] + v_tmp.Z * mat[2][1];
-    v->Z = v_tmp.X * mat[0][2] + v_tmp.Y * mat[1][2] + v_tmp.Z * mat[2][2];
-}
-
-int32_t applyDeadband(int32_t value, int32_t deadband)
-{
-    if (abs(value) < deadband) {
-        value = 0;
-    } else if (value > 0) {
-        value -= deadband;
-    } else if (value < 0) {
-        value += deadband;
-    }
-    return value;
-}
-
-// rotate acc into Earth frame and calculate acceleration in it
-void acc_calc(uint32_t deltaT)
-{
-    static int32_t accZoffset = 0;
-    static float accz_smooth = 0;
-    float dT;
-    fp_angles_t rpy;
-    t_fp_vector accel_ned;
-
-    // deltaT is measured in us ticks
-    dT = (float)deltaT * 1e-6f;
-
-    // the accel values have to be rotated into the earth frame
-    rpy.angles.roll = -(float)anglerad[AI_ROLL];
-    rpy.angles.pitch = -(float)anglerad[AI_PITCH];
-    rpy.angles.yaw = -(float)heading * RAD;
-
-    accel_ned.V.X = accSmooth[0];
-    accel_ned.V.Y = accSmooth[1];
-    accel_ned.V.Z = accSmooth[2];
-
-    rotateV(&accel_ned.V, &rpy);
-
-    if (imuRuntimeConfig->acc_unarmedcal == 1) {
-        if (!ARMING_FLAG(ARMED)) {
-            accZoffset -= accZoffset / 64;
-            accZoffset += accel_ned.V.Z;
-        }
-        accel_ned.V.Z -= accZoffset / 64;  // compensate for gravitation on z-axis
-    } else
-        accel_ned.V.Z -= acc_1G;
-
-    accz_smooth = accz_smooth + (dT / (fc_acc + dT)) * (accel_ned.V.Z - accz_smooth); // low pass filter
-
-    // apply Deadband to reduce integration drift and vibration influence
-    accSum[X] += applyDeadband(lrintf(accel_ned.V.X), accDeadband->xy);
-    accSum[Y] += applyDeadband(lrintf(accel_ned.V.Y), accDeadband->xy);
-    accSum[Z] += applyDeadband(lrintf(accz_smooth), accDeadband->z);
-
-    // sum up Values for later integration to get velocity and distance
-    accTimeSum += deltaT;
-    accSumCount++;
-}
-
-void accSum_reset(void)
-{
-    accSum[0] = 0;
-    accSum[1] = 0;
-    accSum[2] = 0;
-    accSumCount = 0;
-    accTimeSum = 0;
-}
-
-// baseflight calculation by Luggi09 originates from arducopter
-static int16_t calculateHeading(t_fp_vector *vec)
-{
-    int16_t head;
-
-    float cosineRoll = cosf(anglerad[AI_ROLL]);
-    float sineRoll = sinf(anglerad[AI_ROLL]);
-    float cosinePitch = cosf(anglerad[AI_PITCH]);
-    float sinePitch = sinf(anglerad[AI_PITCH]);
-    float Xh = vec->A[X] * cosinePitch + vec->A[Y] * sineRoll * sinePitch + vec->A[Z] * sinePitch * cosineRoll;
-    float Yh = vec->A[Y] * cosineRoll - vec->A[Z] * sineRoll;
-    float hd = (atan2f(Yh, Xh) * 1800.0f / M_PI + magneticDeclination) / 10.0f;
-    head = lrintf(hd);
-    if (head < 0)
-        head += 360;
-
-    return head;
-}
-
-static void getEstimatedAttitude(void)
-{
-    int32_t axis;
-    int32_t accMag = 0;
-    static t_fp_vector EstM;
-    static t_fp_vector EstN = { .A = { 1.0f, 0.0f, 0.0f } };
-    static float accLPF[3];
-    static uint32_t previousT;
-    uint32_t currentT = micros();
-    uint32_t deltaT;
-    float scale;
-    fp_angles_t deltaGyroAngle;
-    deltaT = currentT - previousT;
-    scale = deltaT * gyroScaleRad;
-    previousT = currentT;
-
-    // Initialization
-    for (axis = 0; axis < 3; axis++) {
-        deltaGyroAngle.raw[axis] = gyroADC[axis] * scale;
-        if (imuRuntimeConfig->acc_lpf_factor > 0) {
-            accLPF[axis] = accLPF[axis] * (1.0f - (1.0f / imuRuntimeConfig->acc_lpf_factor)) + accADC[axis] * (1.0f / imuRuntimeConfig->acc_lpf_factor);
-            accSmooth[axis] = accLPF[axis];
-        } else {
-            accSmooth[axis] = accADC[axis];
-        }
-        accMag += (int32_t)accSmooth[axis] * accSmooth[axis];
-    }
-    accMag = accMag * 100 / ((int32_t)acc_1G * acc_1G);
-
-    rotateV(&EstG.V, &deltaGyroAngle);
-
-    // Apply complimentary filter (Gyro drift correction)
-    // If accel magnitude >1.15G or <0.85G and ACC vector outside of the limit range => we neutralize the effect of accelerometers in the angle estimation.
-    // To do that, we just skip filter, as EstV already rotated by Gyro
-
-    float invGyroComplimentaryFilterFactor = (1.0f / (imuRuntimeConfig->gyro_cmpf_factor + 1.0f));
-
-    if (72 < (uint16_t)accMag && (uint16_t)accMag < 133) {
-        for (axis = 0; axis < 3; axis++)
-            EstG.A[axis] = (EstG.A[axis] * imuRuntimeConfig->gyro_cmpf_factor + accSmooth[axis]) * invGyroComplimentaryFilterFactor;
-    }
-
-    if (EstG.A[Z] > smallAngle) {
-        ENABLE_STATE(SMALL_ANGLE);
-    } else {
-        DISABLE_STATE(SMALL_ANGLE);
-    }
-
-    // Attitude of the estimated vector
-    anglerad[AI_ROLL] = atan2f(EstG.V.Y, EstG.V.Z);
-    anglerad[AI_PITCH] = atan2f(-EstG.V.X, sqrtf(EstG.V.Y * EstG.V.Y + EstG.V.Z * EstG.V.Z));
-    inclination.values.rollDeciDegrees = lrintf(anglerad[AI_ROLL] * (1800.0f / M_PI));
-    inclination.values.pitchDeciDegrees = lrintf(anglerad[AI_PITCH] * (1800.0f / M_PI));
-
-    if (sensors(SENSOR_MAG)) {
-        rotateV(&EstM.V, &deltaGyroAngle);
-        // FIXME what does the _M_ mean?
-        float invGyroComplimentaryFilter_M_Factor = (1.0f / (imuRuntimeConfig->gyro_cmpfm_factor + 1.0f));
-        for (axis = 0; axis < 3; axis++) {
-            EstM.A[axis] = (EstM.A[axis] * imuRuntimeConfig->gyro_cmpfm_factor + magADC[axis]) * invGyroComplimentaryFilter_M_Factor;
-        }
-        heading = calculateHeading(&EstM);
-    } else {
-        rotateV(&EstN.V, &deltaGyroAngle);
-        normalizeV(&EstN.V, &EstN.V);
-        heading = calculateHeading(&EstN);
-    }
-
-    acc_calc(deltaT); // rotate acc vector into earth frame
-}
-
-// correction of throttle in lateral wind,
-int16_t calculateThrottleAngleCorrection(uint8_t throttle_correction_value)
-{
-    float cosZ = EstG.V.Z / sqrtf(EstG.V.X * EstG.V.X + EstG.V.Y * EstG.V.Y + EstG.V.Z * EstG.V.Z);
-
-    if (cosZ <= 0.015f) { // we are inverted, vertical or with a small angle < 0.86 deg
-        return 0;
-    }
-    int angle = lrintf(acosf(cosZ) * throttleAngleScale);
-    if (angle > 900)
-        angle = 900;
-    return lrintf(throttle_correction_value * sinf(angle / (900.0f * M_PI / 2.0f)));
-}
-
-#if defined(BARO) || defined(SONAR)
-
-// 40hz update rate (20hz LPF on acc)
-#define BARO_UPDATE_FREQUENCY_40HZ (1000 * 25)
-
-#define DEGREES_80_IN_DECIDEGREES 800
-
-bool isThrustFacingDownwards(rollAndPitchInclination_t *inclination)
-{
-    return abs(inclination->values.rollDeciDegrees) < DEGREES_80_IN_DECIDEGREES && abs(inclination->values.pitchDeciDegrees) < DEGREES_80_IN_DECIDEGREES;
-}
-
-int16_t calculateTiltAngle(rollAndPitchInclination_t *inclination)
-{
-	return max(abs(inclination->values.rollDeciDegrees), abs(inclination->values.pitchDeciDegrees));
-}
-
-int32_t calculateBaroPid(int32_t vel_tmp, float accZ_tmp, float accZ_old)
-{
-    uint32_t newBaroPID = 0;
-    int32_t error;
-    int32_t setVel;
-
-    if (!isThrustFacingDownwards(&inclination)) {
-        return newBaroPID;
-    }
-
-    // Altitude P-Controller
-
-    if (!velocityControl) {
-        error = constrain(AltHold - EstAlt, -500, 500);
-        error = applyDeadband(error, 10); // remove small P parameter to reduce noise near zero position
-        setVel = constrain((pidProfile->P8[PIDALT] * error / 128), -300, +300); // limit velocity to +/- 3 m/s
-    } else {
-        setVel = setVelocity;
-    }
-    // Velocity PID-Controller
-
-    // P
-    error = setVel - vel_tmp;
-    newBaroPID = constrain((pidProfile->P8[PIDVEL] * error / 32), -300, +300);
-
-    // I
-    errorVelocityI += (pidProfile->I8[PIDVEL] * error);
-    errorVelocityI = constrain(errorVelocityI, -(8192 * 200), (8192 * 200));
-    newBaroPID += errorVelocityI / 8192;     // I in range +/-200
-
-    // D
-    newBaroPID -= constrain(pidProfile->D8[PIDVEL] * (accZ_tmp + accZ_old) / 512, -150, 150);
-
-    return newBaroPID;
-}
-
-void calculateEstimatedAltitude(uint32_t currentTime)
-{
-    static uint32_t previousTime;
-    uint32_t dTime;
-    int32_t baroVel;
-    float dt;
-    float vel_acc;
-    int32_t vel_tmp;
-    float accZ_tmp;
-    static float accZ_old = 0.0f;
-    static float vel = 0.0f;
-    static float accAlt = 0.0f;
-    static int32_t lastBaroAlt;
-
-    static int32_t baroAlt_offset = 0;
-    float sonarTransition;
-
-#ifdef SONAR
-    int16_t tiltAngle;
-#endif
-
-
-
-    dTime = currentTime - previousTime;
-    if (dTime < BARO_UPDATE_FREQUENCY_40HZ)
-        return;
-        
-    previousTime = currentTime;
-
-#ifdef BARO
-    if (!isBaroCalibrationComplete()) {
-        performBaroCalibrationCycle();
-        vel = 0;
-        accAlt = 0;
-    }
-
-    BaroAlt = baroCalculateAltitude();
-#else
-	BaroAlt = 0;
-#endif
-
-
-#ifdef SONAR
-    tiltAngle = calculateTiltAngle(&inclination);
-    sonarAlt = sonarCalculateAltitude(sonarAlt, tiltAngle);
-#endif
-
-    if (sonarAlt > 0 && sonarAlt < 200) {
-        baroAlt_offset = BaroAlt - sonarAlt;
-        BaroAlt = sonarAlt;
-    } else {
-        BaroAlt -= baroAlt_offset;
-        if (sonarAlt > 0) {
-            sonarTransition = (300 - sonarAlt) / 100.0f;
-            BaroAlt = sonarAlt * sonarTransition + BaroAlt * (1.0f - sonarTransition);
-        }
-    }
-
-    dt = accTimeSum * 1e-6f; // delta acc reading time in seconds
-
-    // Integrator - velocity, cm/sec
-    accZ_tmp = (float)accSum[2] / (float)accSumCount;
-    vel_acc = accZ_tmp * accVelScale * (float)accTimeSum;
-
-    // Integrator - Altitude in cm
-    accAlt += (vel_acc * 0.5f) * dt + vel * dt;                                                                 // integrate velocity to get distance (x= a/2 * t^2)
-    accAlt = accAlt * barometerConfig->baro_cf_alt + (float)BaroAlt * (1.0f - barometerConfig->baro_cf_alt);    // complementary filter for altitude estimation (baro & acc)
-    vel += vel_acc;
-
-#if 0
-    debug[1] = accSum[2] / accSumCount; // acceleration
-    debug[2] = vel;                     // velocity
-    debug[3] = accAlt;                  // height
-#endif
-
-    accSum_reset();
-
-#ifdef BARO
-    if (!isBaroCalibrationComplete()) {
-        return;
-    }
-#endif
-
-    if (sonarAlt > 0 && sonarAlt < 200) {
-        // the sonar has the best range
-        EstAlt = BaroAlt;
-    } else {
-        EstAlt = accAlt;
-    }
-
-    baroVel = (BaroAlt - lastBaroAlt) * 1000000.0f / dTime;
-    lastBaroAlt = BaroAlt;
-
-    baroVel = constrain(baroVel, -1500, 1500);  // constrain baro velocity +/- 1500cm/s
-    baroVel = applyDeadband(baroVel, 10);       // to reduce noise near zero
-
-    // apply Complimentary Filter to keep the calculated velocity based on baro velocity (i.e. near real velocity).
-    // By using CF it's possible to correct the drift of integrated accZ (velocity) without loosing the phase, i.e without delay
-    vel = vel * barometerConfig->baro_cf_vel + baroVel * (1.0f - barometerConfig->baro_cf_vel);
-    vel_tmp = lrintf(vel);
-
-    // set vario
-    vario = applyDeadband(vel_tmp, 5);
-
-    BaroPID = calculateBaroPid(vel_tmp, accZ_tmp, accZ_old);
-
-    accZ_old = accZ_tmp;
-}
-#endif /* BARO */
->>>>>>> 66fce423
+#endif /* BARO */