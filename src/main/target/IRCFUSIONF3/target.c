--- conflicted
+++ resolved
@@ -42,8 +42,4 @@
     DEF_TIM(TIM15, CH1, PA2,  TIM_USE_MOTOR, TIMER_OUTPUT_ENABLED), // PWM7 - PA2
     DEF_TIM(TIM15, CH2, PA3,  TIM_USE_MOTOR, TIMER_OUTPUT_ENABLED), // PWM8 - PA3
     DEF_TIM(TIM1,  CH1, PA8,  TIM_USE_MOTOR, TIMER_OUTPUT_ENABLED), // GPIO_TIMER / LED_STRIP
-<<<<<<< HEAD
-};
-=======
-};
->>>>>>> ee482724
+};